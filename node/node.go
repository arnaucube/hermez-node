package node

import (
	"context"
	"errors"
	"fmt"
	"net"
	"net/http"
	"sync"
	"time"

	"github.com/ethereum/go-ethereum/accounts"
	ethKeystore "github.com/ethereum/go-ethereum/accounts/keystore"
	"github.com/ethereum/go-ethereum/ethclient"
	"github.com/gin-contrib/cors"
	"github.com/gin-gonic/gin"
	"github.com/hermeznetwork/hermez-node/api"
	"github.com/hermeznetwork/hermez-node/batchbuilder"
	"github.com/hermeznetwork/hermez-node/common"
	"github.com/hermeznetwork/hermez-node/config"
	"github.com/hermeznetwork/hermez-node/coordinator"
	dbUtils "github.com/hermeznetwork/hermez-node/db"
	"github.com/hermeznetwork/hermez-node/db/historydb"
	"github.com/hermeznetwork/hermez-node/db/l2db"
	"github.com/hermeznetwork/hermez-node/db/statedb"
	"github.com/hermeznetwork/hermez-node/eth"
	"github.com/hermeznetwork/hermez-node/log"
	"github.com/hermeznetwork/hermez-node/priceupdater"
	"github.com/hermeznetwork/hermez-node/prover"
	"github.com/hermeznetwork/hermez-node/synchronizer"
	"github.com/hermeznetwork/hermez-node/test/debugapi"
	"github.com/hermeznetwork/hermez-node/txprocessor"
	"github.com/hermeznetwork/hermez-node/txselector"
	"github.com/hermeznetwork/tracerr"
	"github.com/jmoiron/sqlx"
	"github.com/russross/meddler"
)

// Mode sets the working mode of the node (synchronizer or coordinator)
type Mode string

const (
	// ModeCoordinator defines the mode of the HermezNode as Coordinator, which
	// means that the node is set to forge (which also will be synchronizing with
	// the L1 blockchain state)
	ModeCoordinator Mode = "coordinator"

	// ModeSynchronizer defines the mode of the HermezNode as Synchronizer, which
	// means that the node is set to only synchronize with the L1 blockchain state
	// and will not forge
	ModeSynchronizer Mode = "synchronizer"
)

// Node is the Hermez Node
type Node struct {
	nodeAPI      *NodeAPI
	debugAPI     *debugapi.DebugAPI
	priceUpdater *priceupdater.PriceUpdater
	// Coordinator
	coord *coordinator.Coordinator

	// Synchronizer
	sync *synchronizer.Synchronizer

	// General
	cfg          *config.Node
	mode         Mode
	sqlConnRead  *sqlx.DB
	sqlConnWrite *sqlx.DB
	historyDB    *historydb.HistoryDB
	ctx          context.Context
	wg           sync.WaitGroup
	cancel       context.CancelFunc
}

// NewNode creates a Node
func NewNode(mode Mode, cfg *config.Node) (*Node, error) {
	meddler.Debug = cfg.Debug.MeddlerLogs
	// Stablish DB connection
	dbWrite, err := dbUtils.InitSQLDB(
		cfg.PostgreSQL.PortWrite,
		cfg.PostgreSQL.HostWrite,
		cfg.PostgreSQL.UserWrite,
		cfg.PostgreSQL.PasswordWrite,
		cfg.PostgreSQL.NameWrite,
	)
	if err != nil {
		return nil, tracerr.Wrap(fmt.Errorf("dbUtils.InitSQLDB: %w", err))
	}
	var dbRead *sqlx.DB
	if cfg.PostgreSQL.HostRead == "" {
		dbRead = dbWrite
	} else if cfg.PostgreSQL.HostRead == cfg.PostgreSQL.HostWrite {
		return nil, tracerr.Wrap(fmt.Errorf(
			"PostgreSQL.HostRead and PostgreSQL.HostWrite must be different",
		))
	} else {
		dbRead, err = dbUtils.InitSQLDB(
			cfg.PostgreSQL.PortRead,
			cfg.PostgreSQL.HostRead,
			cfg.PostgreSQL.UserRead,
			cfg.PostgreSQL.PasswordRead,
			cfg.PostgreSQL.NameRead,
		)
		if err != nil {
			return nil, tracerr.Wrap(fmt.Errorf("dbUtils.InitSQLDB: %w", err))
		}
	}
	var apiConnCon *dbUtils.APIConnectionController
	if cfg.API.Explorer || mode == ModeCoordinator {
		apiConnCon = dbUtils.NewAPICnnectionController(
			cfg.API.MaxSQLConnections,
			cfg.API.SQLConnectionTimeout.Duration,
		)
	}

	historyDB := historydb.NewHistoryDB(dbRead, dbWrite, apiConnCon)

	ethClient, err := ethclient.Dial(cfg.Web3.URL)
	if err != nil {
		return nil, tracerr.Wrap(err)
	}
	var ethCfg eth.EthereumConfig
	var account *accounts.Account
	var keyStore *ethKeystore.KeyStore
	if mode == ModeCoordinator {
		ethCfg = eth.EthereumConfig{
			CallGasLimit: 0, // cfg.Coordinator.EthClient.CallGasLimit,
			GasPriceDiv:  0, // cfg.Coordinator.EthClient.GasPriceDiv,
		}

		scryptN := ethKeystore.StandardScryptN
		scryptP := ethKeystore.StandardScryptP
		if cfg.Coordinator.Debug.LightScrypt {
			scryptN = ethKeystore.LightScryptN
			scryptP = ethKeystore.LightScryptP
		}
		keyStore = ethKeystore.NewKeyStore(cfg.Coordinator.EthClient.Keystore.Path,
			scryptN, scryptP)

		balance, err := ethClient.BalanceAt(context.TODO(), cfg.Coordinator.ForgerAddress, nil)
		if err != nil {
			return nil, tracerr.Wrap(err)
		}

		minForgeBalance := cfg.Coordinator.MinimumForgeAddressBalance
		if minForgeBalance != nil && balance.Cmp(minForgeBalance) == -1 {
			return nil, tracerr.Wrap(fmt.Errorf(
				"forger account balance is less than cfg.Coordinator.MinimumForgeAddressBalance: %v < %v",
				balance.Int64(), minForgeBalance))
		}
		log.Infow("forger ethereum account balance",
			"addr", cfg.Coordinator.ForgerAddress,
			"balance", balance.Int64(),
			"minForgeBalance", minForgeBalance.Int64(),
		)

		// Unlock Coordinator ForgerAddr in the keystore to make calls
		// to ForgeBatch in the smart contract
		if !keyStore.HasAddress(cfg.Coordinator.ForgerAddress) {
			return nil, tracerr.Wrap(fmt.Errorf(
				"ethereum keystore doesn't have the key for address %v",
				cfg.Coordinator.ForgerAddress))
		}
		account = &accounts.Account{
			Address: cfg.Coordinator.ForgerAddress,
		}
		if err := keyStore.Unlock(*account,
			cfg.Coordinator.EthClient.Keystore.Password); err != nil {
			return nil, tracerr.Wrap(err)
		}
		log.Infow("Forger ethereum account unlocked in the keystore",
			"addr", cfg.Coordinator.ForgerAddress)
	}
	client, err := eth.NewClient(ethClient, account, keyStore, &eth.ClientConfig{
		Ethereum: ethCfg,
		Rollup: eth.RollupConfig{
			Address: cfg.SmartContracts.Rollup,
		},
		Auction: eth.AuctionConfig{
			Address: cfg.SmartContracts.Auction,
			TokenHEZ: eth.TokenConfig{
				Address: cfg.SmartContracts.TokenHEZ,
				Name:    cfg.SmartContracts.TokenHEZName,
			},
		},
		WDelayer: eth.WDelayerConfig{
			Address: cfg.SmartContracts.WDelayer,
		},
	})
	if err != nil {
		return nil, tracerr.Wrap(err)
	}

	chainID, err := client.EthChainID()
	if err != nil {
		return nil, tracerr.Wrap(err)
	}
	if !chainID.IsUint64() {
		return nil, tracerr.Wrap(fmt.Errorf("chainID cannot be represented as uint64"))
	}
	chainIDU64 := chainID.Uint64()
	const maxUint16 uint64 = 0xffff
	if chainIDU64 > maxUint16 {
		return nil, tracerr.Wrap(fmt.Errorf("chainID overflows uint16"))
	}
	chainIDU16 := uint16(chainIDU64)

	const safeStateDBKeep = 128
	if cfg.StateDB.Keep < safeStateDBKeep {
		return nil, tracerr.Wrap(fmt.Errorf("cfg.StateDB.Keep = %v < %v, which is unsafe",
			cfg.StateDB.Keep, safeStateDBKeep))
	}
	stateDB, err := statedb.NewStateDB(statedb.Config{
		Path:    cfg.StateDB.Path,
		Keep:    cfg.StateDB.Keep,
		Type:    statedb.TypeSynchronizer,
		NLevels: statedb.MaxNLevels,
	})
	if err != nil {
		return nil, tracerr.Wrap(err)
	}

	sync, err := synchronizer.NewSynchronizer(client, historyDB, stateDB, synchronizer.Config{
		StatsRefreshPeriod: cfg.Synchronizer.StatsRefreshPeriod.Duration,
		ChainID:            chainIDU16,
	})
	if err != nil {
		return nil, tracerr.Wrap(err)
	}
	initSCVars := sync.SCVars()

	scConsts := synchronizer.SCConsts{
		Rollup:   *sync.RollupConstants(),
		Auction:  *sync.AuctionConstants(),
		WDelayer: *sync.WDelayerConstants(),
	}

	if err := historyDB.SetInitialNodeInfo(
		cfg.Coordinator.L2DB.MaxTxs,
		cfg.Coordinator.L2DB.MinFeeUSD,
		&historydb.Constants{
			RollupConstants:   scConsts.Rollup,
			AuctionConstants:  scConsts.Auction,
			WDelayerConstants: scConsts.WDelayer,
			ChainID:           chainIDU16,
			HermezAddress:     cfg.SmartContracts.Rollup,
		},
	); err != nil {
		return nil, tracerr.Wrap(err)
	}

	var coord *coordinator.Coordinator
	var l2DB *l2db.L2DB
	if mode == ModeCoordinator {
		l2DB = l2db.NewL2DB(
			dbRead, dbWrite,
			cfg.Coordinator.L2DB.SafetyPeriod,
			cfg.Coordinator.L2DB.MaxTxs,
			cfg.Coordinator.L2DB.MinFeeUSD,
			cfg.Coordinator.L2DB.TTL.Duration,
			apiConnCon,
		)

		// Unlock FeeAccount EthAddr in the keystore to generate the
		// account creation authorization
		if !keyStore.HasAddress(cfg.Coordinator.FeeAccount.Address) {
			return nil, tracerr.Wrap(fmt.Errorf(
				"ethereum keystore doesn't have the key for address %v",
				cfg.Coordinator.FeeAccount.Address))
		}
		feeAccount := accounts.Account{
			Address: cfg.Coordinator.FeeAccount.Address,
		}
		if err := keyStore.Unlock(feeAccount,
			cfg.Coordinator.EthClient.Keystore.Password); err != nil {
			return nil, tracerr.Wrap(err)
		}
		auth := &common.AccountCreationAuth{
			EthAddr: cfg.Coordinator.FeeAccount.Address,
			BJJ:     cfg.Coordinator.FeeAccount.BJJ,
		}
		if err := auth.Sign(func(msg []byte) ([]byte, error) {
			return keyStore.SignHash(feeAccount, msg)
		}, chainIDU16, cfg.SmartContracts.Rollup); err != nil {
			return nil, err
		}
		coordAccount := &txselector.CoordAccount{
			Addr:                cfg.Coordinator.FeeAccount.Address,
			BJJ:                 cfg.Coordinator.FeeAccount.BJJ,
			AccountCreationAuth: auth.Signature,
		}
		txSelector, err := txselector.NewTxSelector(coordAccount, cfg.Coordinator.TxSelector.Path, stateDB, l2DB)
		if err != nil {
			return nil, tracerr.Wrap(err)
		}
		batchBuilder, err := batchbuilder.NewBatchBuilder(cfg.Coordinator.BatchBuilder.Path,
			stateDB, 0, uint64(cfg.Coordinator.Circuit.NLevels))
		if err != nil {
			return nil, tracerr.Wrap(err)
		}
		serverProofs := make([]prover.Client, len(cfg.Coordinator.ServerProofs))
		for i, serverProofCfg := range cfg.Coordinator.ServerProofs {
			serverProofs[i] = prover.NewProofServerClient(serverProofCfg.URL,
				cfg.Coordinator.ProofServerPollInterval.Duration)
		}

		txProcessorCfg := txprocessor.Config{
			NLevels:  uint32(cfg.Coordinator.Circuit.NLevels),
			MaxTx:    uint32(cfg.Coordinator.Circuit.MaxTx),
			ChainID:  chainIDU16,
			MaxFeeTx: common.RollupConstMaxFeeIdxCoordinator,
			MaxL1Tx:  common.RollupConstMaxL1Tx,
		}
		var verifierIdx int
		if cfg.Coordinator.Debug.RollupVerifierIndex == nil {
			verifierIdx, err = scConsts.Rollup.FindVerifierIdx(
				cfg.Coordinator.Circuit.MaxTx,
				cfg.Coordinator.Circuit.NLevels,
			)
			if err != nil {
				return nil, tracerr.Wrap(err)
			}
			log.Infow("Found verifier that matches circuit config", "verifierIdx", verifierIdx)
		} else {
			verifierIdx = *cfg.Coordinator.Debug.RollupVerifierIndex
			log.Infow("Using debug verifier index from config", "verifierIdx", verifierIdx)
			if verifierIdx >= len(scConsts.Rollup.Verifiers) {
				return nil, tracerr.Wrap(
					fmt.Errorf("verifierIdx (%v) >= "+
						"len(scConsts.Rollup.Verifiers) (%v)",
						verifierIdx, len(scConsts.Rollup.Verifiers)))
			}
			verifier := scConsts.Rollup.Verifiers[verifierIdx]
			if verifier.MaxTx != cfg.Coordinator.Circuit.MaxTx ||
				verifier.NLevels != cfg.Coordinator.Circuit.NLevels {
				return nil, tracerr.Wrap(
					fmt.Errorf("Circuit config and verifier params don't match.  "+
						"circuit.MaxTx = %v, circuit.NLevels = %v, "+
						"verifier.MaxTx = %v, verifier.NLevels = %v",
						cfg.Coordinator.Circuit.MaxTx, cfg.Coordinator.Circuit.NLevels,
						verifier.MaxTx, verifier.NLevels,
					))
			}
		}

		coord, err = coordinator.NewCoordinator(
			coordinator.Config{
				ForgerAddress:          cfg.Coordinator.ForgerAddress,
				ConfirmBlocks:          cfg.Coordinator.ConfirmBlocks,
				L1BatchTimeoutPerc:     cfg.Coordinator.L1BatchTimeoutPerc,
				ForgeRetryInterval:     cfg.Coordinator.ForgeRetryInterval.Duration,
				ForgeDelay:             cfg.Coordinator.ForgeDelay.Duration,
				ForgeNoTxsDelay:        cfg.Coordinator.ForgeNoTxsDelay.Duration,
				SyncRetryInterval:      cfg.Coordinator.SyncRetryInterval.Duration,
				PurgeByExtDelInterval:  cfg.Coordinator.PurgeByExtDelInterval.Duration,
				EthClientAttempts:      cfg.Coordinator.EthClient.Attempts,
				EthClientAttemptsDelay: cfg.Coordinator.EthClient.AttemptsDelay.Duration,
				EthNoReuseNonce:        cfg.Coordinator.EthClient.NoReuseNonce,
				EthTxResendTimeout:     cfg.Coordinator.EthClient.TxResendTimeout.Duration,
				MaxGasPrice:            cfg.Coordinator.EthClient.MaxGasPrice,
				GasPriceIncPerc:        cfg.Coordinator.EthClient.GasPriceIncPerc,
				TxManagerCheckInterval: cfg.Coordinator.EthClient.CheckLoopInterval.Duration,
				DebugBatchPath:         cfg.Coordinator.Debug.BatchPath,
				Purger: coordinator.PurgerCfg{
					PurgeBatchDelay:      cfg.Coordinator.L2DB.PurgeBatchDelay,
					InvalidateBatchDelay: cfg.Coordinator.L2DB.InvalidateBatchDelay,
					PurgeBlockDelay:      cfg.Coordinator.L2DB.PurgeBlockDelay,
					InvalidateBlockDelay: cfg.Coordinator.L2DB.InvalidateBlockDelay,
				},
				ForgeBatchGasCost: cfg.Coordinator.EthClient.ForgeBatchGasCost,
				VerifierIdx:       uint8(verifierIdx),
				TxProcessorConfig: txProcessorCfg,
			},
			historyDB,
			l2DB,
			txSelector,
			batchBuilder,
			serverProofs,
			client,
			&scConsts,
			&synchronizer.SCVariables{
				Rollup:   *initSCVars.Rollup,
				Auction:  *initSCVars.Auction,
				WDelayer: *initSCVars.WDelayer,
			},
		)
		if err != nil {
			return nil, tracerr.Wrap(err)
		}
	}
	var nodeAPI *NodeAPI
	if cfg.API.Address != "" {
		if cfg.Debug.GinDebugMode {
			gin.SetMode(gin.DebugMode)
		} else {
			gin.SetMode(gin.ReleaseMode)
		}
		if cfg.API.UpdateMetricsInterval.Duration == 0 {
			return nil, tracerr.Wrap(fmt.Errorf("invalid cfg.API.UpdateMetricsInterval: %v",
				cfg.API.UpdateMetricsInterval.Duration))
		}
		if cfg.API.UpdateRecommendedFeeInterval.Duration == 0 {
			return nil, tracerr.Wrap(fmt.Errorf("invalid cfg.API.UpdateRecommendedFeeInterval: %v",
				cfg.API.UpdateRecommendedFeeInterval.Duration))
		}
		server := gin.Default()
		coord := false
		if mode == ModeCoordinator {
			coord = cfg.Coordinator.API.Coordinator
		}
		var err error
		nodeAPI, err = NewNodeAPI(
			cfg.API.Address,
			coord, cfg.API.Explorer,
			server,
			historyDB,
			l2DB,
		)
		if err != nil {
			return nil, tracerr.Wrap(err)
		}
	}
	var debugAPI *debugapi.DebugAPI
	if cfg.Debug.APIAddress != "" {
		debugAPI = debugapi.NewDebugAPI(cfg.Debug.APIAddress, stateDB, sync)
	}
	priceUpdater, err := priceupdater.NewPriceUpdater(cfg.PriceUpdater.URL,
		priceupdater.APIType(cfg.PriceUpdater.Type), historyDB)
	if err != nil {
		return nil, tracerr.Wrap(err)
	}
	ctx, cancel := context.WithCancel(context.Background())
	return &Node{
		nodeAPI:      nodeAPI,
		debugAPI:     debugAPI,
		priceUpdater: priceUpdater,
		coord:        coord,
		sync:         sync,
		cfg:          cfg,
		mode:         mode,
		sqlConnRead:  dbRead,
		sqlConnWrite: dbWrite,
		historyDB:    historyDB,
		ctx:          ctx,
		cancel:       cancel,
	}, nil
}

// APIServer is a server that only runs the API
type APIServer struct {
	nodeAPI *NodeAPI
}

func NewAPIServer(mode Mode, cfg *config.APIServer) (*APIServer, error) {
	// NOTE: I just copied some parts of NewNode related to starting the
	// API, but it still cotains many parameters that are not available
	meddler.Debug = cfg.Debug.MeddlerLogs
	// Stablish DB connection
	dbWrite, err := dbUtils.InitSQLDB(
		cfg.PostgreSQL.PortWrite,
		cfg.PostgreSQL.HostWrite,
		cfg.PostgreSQL.UserWrite,
		cfg.PostgreSQL.PasswordWrite,
		cfg.PostgreSQL.NameWrite,
	)
	if err != nil {
		return nil, tracerr.Wrap(fmt.Errorf("dbUtils.InitSQLDB: %w", err))
	}
	var dbRead *sqlx.DB
	if cfg.PostgreSQL.HostRead == "" {
		dbRead = dbWrite
	} else if cfg.PostgreSQL.HostRead == cfg.PostgreSQL.HostWrite {
		return nil, tracerr.Wrap(fmt.Errorf(
			"PostgreSQL.HostRead and PostgreSQL.HostWrite must be different",
		))
	} else {
		dbRead, err = dbUtils.InitSQLDB(
			cfg.PostgreSQL.PortRead,
			cfg.PostgreSQL.HostRead,
			cfg.PostgreSQL.UserRead,
			cfg.PostgreSQL.PasswordRead,
			cfg.PostgreSQL.NameRead,
		)
		if err != nil {
			return nil, tracerr.Wrap(fmt.Errorf("dbUtils.InitSQLDB: %w", err))
		}
	}
	var apiConnCon *dbUtils.APIConnectionController
	if cfg.API.Explorer || mode == ModeCoordinator {
		apiConnCon = dbUtils.NewAPICnnectionController(
			cfg.API.MaxSQLConnections,
			cfg.API.SQLConnectionTimeout.Duration,
		)
	}

	historyDB := historydb.NewHistoryDB(dbRead, dbWrite, apiConnCon)

	var l2DB *l2db.L2DB
	if mode == ModeCoordinator {
		l2DB = l2db.NewL2DB(
			dbRead, dbWrite,
<<<<<<< HEAD
			cfg.L2DB.SafetyPeriod,
			cfg.L2DB.MaxTxs,
			cfg.L2DB.MinFeeUSD,
			cfg.L2DB,
=======
			cfg.Coordinator.L2DB.SafetyPeriod,
			cfg.Coordinator.L2DB.MaxTxs,
			cfg.Coordinator.L2DB.MinFeeUSD,
			cfg.Coordinator.L2DB.TTL.Duration,
>>>>>>> 26e2bbc2
			apiConnCon,
		)
	}

	var nodeAPI *NodeAPI
	if cfg.API.Address != "" {
		if cfg.Debug.GinDebugMode {
			gin.SetMode(gin.DebugMode)
		} else {
			gin.SetMode(gin.ReleaseMode)
		}
		if cfg.API.UpdateMetricsInterval.Duration == 0 {
			return nil, tracerr.Wrap(fmt.Errorf("invalid cfg.API.UpdateMetricsInterval: %v",
				cfg.API.UpdateMetricsInterval.Duration))
		}
		if cfg.API.UpdateRecommendedFeeInterval.Duration == 0 {
			return nil, tracerr.Wrap(fmt.Errorf("invalid cfg.API.UpdateRecommendedFeeInterval: %v",
				cfg.API.UpdateRecommendedFeeInterval.Duration))
		}
		server := gin.Default()
		coord := false
		if mode == ModeCoordinator {
			coord = cfg.Coordinator.API.Coordinator
		}
		var err error
		nodeAPI, err = NewNodeAPI(
			cfg.API.Address,
			coord, cfg.API.Explorer,
			server,
			historyDB,
<<<<<<< HEAD
			l2DB,
=======
			stateDB,
			l2DB,
			&api.Config{
				RollupConstants:   scConsts.Rollup,
				AuctionConstants:  scConsts.Auction,
				WDelayerConstants: scConsts.WDelayer,
				ChainID:           chainIDU16,
				HermezAddress:     cfg.SmartContracts.Rollup,
			},
			cfg.Coordinator.ForgeDelay.Duration,
>>>>>>> 26e2bbc2
		)
		if err != nil {
			return nil, tracerr.Wrap(err)
		}
<<<<<<< HEAD
=======
		nodeAPI.api.SetRollupVariables(*initSCVars.Rollup)
		nodeAPI.api.SetAuctionVariables(*initSCVars.Auction)
		nodeAPI.api.SetWDelayerVariables(*initSCVars.WDelayer)
>>>>>>> 26e2bbc2
	}
	// ETC...
}

// NodeAPI holds the node http API
type NodeAPI struct { //nolint:golint
	api    *api.API
	engine *gin.Engine
	addr   string
}

func handleNoRoute(c *gin.Context) {
	c.JSON(http.StatusNotFound, gin.H{
		"error": "404 page not found",
	})
}

// NewNodeAPI creates a new NodeAPI (which internally calls api.NewAPI)
func NewNodeAPI(
	addr string,
	coordinatorEndpoints, explorerEndpoints bool,
	server *gin.Engine,
	hdb *historydb.HistoryDB,
	l2db *l2db.L2DB,
) (*NodeAPI, error) {
	engine := gin.Default()
	engine.NoRoute(handleNoRoute)
	engine.Use(cors.Default())
	_api, err := api.NewAPI(
		coordinatorEndpoints, explorerEndpoints,
		engine,
		hdb,
		l2db,
	)
	if err != nil {
		return nil, tracerr.Wrap(err)
	}
	return &NodeAPI{
		addr:   addr,
		api:    _api,
		engine: engine,
	}, nil
}

// Run starts the http server of the NodeAPI.  To stop it, pass a context with
// cancelation.
func (a *NodeAPI) Run(ctx context.Context) error {
	server := &http.Server{
		Handler: a.engine,
		// TODO: Figure out best parameters for production
		ReadTimeout:    30 * time.Second, //nolint:gomnd
		WriteTimeout:   30 * time.Second, //nolint:gomnd
		MaxHeaderBytes: 1 << 20,          //nolint:gomnd
	}
	listener, err := net.Listen("tcp", a.addr)
	if err != nil {
		return tracerr.Wrap(err)
	}
	log.Infof("NodeAPI is ready at %v", a.addr)
	go func() {
		if err := server.Serve(listener); err != nil &&
			tracerr.Unwrap(err) != http.ErrServerClosed {
			log.Fatalf("Listen: %s\n", err)
		}
	}()

	<-ctx.Done()
	log.Info("Stopping NodeAPI...")
	ctxTimeout, cancel := context.WithTimeout(context.Background(), 10*time.Second) //nolint:gomnd
	defer cancel()
	if err := server.Shutdown(ctxTimeout); err != nil {
		return tracerr.Wrap(err)
	}
	log.Info("NodeAPI done")
	return nil
}

func (n *Node) handleNewBlock(ctx context.Context, stats *synchronizer.Stats, vars synchronizer.SCVariablesPtr,
	batches []common.BatchData) {
	if n.mode == ModeCoordinator {
		n.coord.SendMsg(ctx, coordinator.MsgSyncBlock{
			Stats:   *stats,
			Vars:    vars,
			Batches: batches,
		})
	}
	if n.nodeAPI != nil {
		if vars.Rollup != nil {
			n.historyDB.SetRollupVariables(*vars.Rollup)
		}
		if vars.Auction != nil {
			n.historyDB.SetAuctionVariables(*vars.Auction)
		}
		if vars.WDelayer != nil {
			n.historyDB.SetWDelayerVariables(*vars.WDelayer)
		}

		if stats.Synced() {
			if err := n.historyDB.UpdateNetworkInfo(
				stats.Eth.LastBlock, stats.Sync.LastBlock,
				common.BatchNum(stats.Eth.LastBatchNum),
				stats.Sync.Auction.CurrentSlot.SlotNum,
			); err != nil {
				log.Errorw("API.UpdateNetworkInfo", "err", err)
			}
		} else {
			n.historyDB.UpdateNetworkInfoBlock(
				stats.Eth.LastBlock, stats.Sync.LastBlock,
			)
		}
	}
}

func (n *Node) handleReorg(ctx context.Context, stats *synchronizer.Stats, vars synchronizer.SCVariablesPtr) {
	if n.mode == ModeCoordinator {
		n.coord.SendMsg(ctx, coordinator.MsgSyncReorg{
			Stats: *stats,
			Vars:  vars,
		})
	}
	vars = n.sync.SCVars()
	n.historyDB.SetRollupVariables(*vars.Rollup)
	n.historyDB.SetAuctionVariables(*vars.Auction)
	n.historyDB.SetWDelayerVariables(*vars.WDelayer)
	n.historyDB.UpdateNetworkInfoBlock(
		stats.Eth.LastBlock, stats.Sync.LastBlock,
	)
}

// TODO(Edu): Consider keeping the `lastBlock` inside synchronizer so that we
// don't have to pass it around.
func (n *Node) syncLoopFn(ctx context.Context, lastBlock *common.Block) (*common.Block, time.Duration, error) {
	blockData, discarded, err := n.sync.Sync(ctx, lastBlock)
	stats := n.sync.Stats()
	if err != nil {
		// case: error
		return nil, n.cfg.Synchronizer.SyncLoopInterval.Duration, tracerr.Wrap(err)
	} else if discarded != nil {
		// case: reorg
		log.Infow("Synchronizer.Sync reorg", "discarded", *discarded)
		vars := n.sync.SCVars()
		n.handleReorg(ctx, stats, vars)
		return nil, time.Duration(0), nil
	} else if blockData != nil {
		// case: new block
		vars := synchronizer.SCVariablesPtr{
			Rollup:   blockData.Rollup.Vars,
			Auction:  blockData.Auction.Vars,
			WDelayer: blockData.WDelayer.Vars,
		}
		n.handleNewBlock(ctx, stats, vars, blockData.Rollup.Batches)
		return &blockData.Block, time.Duration(0), nil
	} else {
		// case: no block
		return lastBlock, n.cfg.Synchronizer.SyncLoopInterval.Duration, nil
	}
}

// StartSynchronizer starts the synchronizer
func (n *Node) StartSynchronizer() {
	log.Info("Starting Synchronizer...")

	// Trigger a manual call to handleNewBlock with the loaded state of the
	// synchronizer in order to quickly activate the API and Coordinator
	// and avoid waiting for the next block.  Without this, the API and
	// Coordinator will not react until the following block (starting from
	// the last synced one) is synchronized
	stats := n.sync.Stats()
	vars := n.sync.SCVars()
	n.handleNewBlock(n.ctx, stats, vars, []common.BatchData{})

	n.wg.Add(1)
	go func() {
		var err error
		var lastBlock *common.Block
		waitDuration := time.Duration(0)
		for {
			select {
			case <-n.ctx.Done():
				log.Info("Synchronizer done")
				n.wg.Done()
				return
			case <-time.After(waitDuration):
				if lastBlock, waitDuration, err = n.syncLoopFn(n.ctx,
					lastBlock); err != nil {
					if n.ctx.Err() != nil {
						continue
					}
					if errors.Is(err, eth.ErrBlockHashMismatchEvent) {
						log.Warnw("Synchronizer.Sync", "err", err)
					} else if errors.Is(err, synchronizer.ErrUnknownBlock) {
						log.Warnw("Synchronizer.Sync", "err", err)
					} else {
						log.Errorw("Synchronizer.Sync", "err", err)
					}
				}
			}
		}
	}()

	n.wg.Add(1)
	go func() {
		for {
			select {
			case <-n.ctx.Done():
				log.Info("PriceUpdater done")
				n.wg.Done()
				return
			case <-time.After(n.cfg.PriceUpdater.Interval.Duration):
				if err := n.priceUpdater.UpdateTokenList(); err != nil {
					log.Errorw("PriceUpdater.UpdateTokenList()", "err", err)
				}
				n.priceUpdater.UpdatePrices(n.ctx)
			}
		}
	}()
}

// StartDebugAPI starts the DebugAPI
func (n *Node) StartDebugAPI() {
	log.Info("Starting DebugAPI...")
	n.wg.Add(1)
	go func() {
		defer func() {
			log.Info("DebugAPI routine stopped")
			n.wg.Done()
		}()
		if err := n.debugAPI.Run(n.ctx); err != nil {
			if n.ctx.Err() != nil {
				return
			}
			log.Fatalw("DebugAPI.Run", "err", err)
		}
	}()
}

// StartNodeAPI starts the NodeAPI
func (n *Node) StartNodeAPI() {
	log.Info("Starting NodeAPI...")
	n.wg.Add(1)
	go func() {
		defer func() {
			log.Info("NodeAPI routine stopped")
			n.wg.Done()
		}()
		if err := n.nodeAPI.Run(n.ctx); err != nil {
			if n.ctx.Err() != nil {
				return
			}
			log.Fatalw("NodeAPI.Run", "err", err)
		}
	}()

	n.wg.Add(1)
	go func() {
		// Do an initial update on startup
		if err := n.historyDB.UpdateMetrics(); err != nil {
			log.Errorw("API.UpdateMetrics", "err", err)
		}
		for {
			select {
			case <-n.ctx.Done():
				log.Info("API.UpdateMetrics loop done")
				n.wg.Done()
				return
			case <-time.After(n.cfg.API.UpdateMetricsInterval.Duration):
				if err := n.historyDB.UpdateMetrics(); err != nil {
					log.Errorw("API.UpdateMetrics", "err", err)
				}
			}
		}
	}()

	n.wg.Add(1)
	go func() {
		// Do an initial update on startup
		if err := n.historyDB.UpdateRecommendedFee(); err != nil {
			log.Errorw("API.UpdateRecommendedFee", "err", err)
		}
		for {
			select {
			case <-n.ctx.Done():
				log.Info("API.UpdateRecommendedFee loop done")
				n.wg.Done()
				return
			case <-time.After(n.cfg.API.UpdateRecommendedFeeInterval.Duration):
				if err := n.historyDB.UpdateRecommendedFee(); err != nil {
					log.Errorw("API.UpdateRecommendedFee", "err", err)
				}
			}
		}
	}()
}

// Start the node
func (n *Node) Start() {
	log.Infow("Starting node...", "mode", n.mode)
	if n.debugAPI != nil {
		n.StartDebugAPI()
	}
	if n.nodeAPI != nil {
		n.StartNodeAPI()
	}
	if n.mode == ModeCoordinator {
		log.Info("Starting Coordinator...")
		n.coord.Start()
	}
	n.StartSynchronizer()
}

// Stop the node
func (n *Node) Stop() {
	log.Infow("Stopping node...")
	n.cancel()
	n.wg.Wait()
	if n.mode == ModeCoordinator {
		log.Info("Stopping Coordinator...")
		n.coord.Stop()
	}
	// Close kv DBs
	n.sync.StateDB().Close()
	if n.mode == ModeCoordinator {
		n.coord.TxSelector().LocalAccountsDB().Close()
		n.coord.BatchBuilder().LocalStateDB().Close()
	}
}<|MERGE_RESOLUTION|>--- conflicted
+++ resolved
@@ -500,17 +500,10 @@
 	if mode == ModeCoordinator {
 		l2DB = l2db.NewL2DB(
 			dbRead, dbWrite,
-<<<<<<< HEAD
-			cfg.L2DB.SafetyPeriod,
-			cfg.L2DB.MaxTxs,
-			cfg.L2DB.MinFeeUSD,
-			cfg.L2DB,
-=======
 			cfg.Coordinator.L2DB.SafetyPeriod,
 			cfg.Coordinator.L2DB.MaxTxs,
 			cfg.Coordinator.L2DB.MinFeeUSD,
 			cfg.Coordinator.L2DB.TTL.Duration,
->>>>>>> 26e2bbc2
 			apiConnCon,
 		)
 	}
@@ -541,30 +534,11 @@
 			coord, cfg.API.Explorer,
 			server,
 			historyDB,
-<<<<<<< HEAD
 			l2DB,
-=======
-			stateDB,
-			l2DB,
-			&api.Config{
-				RollupConstants:   scConsts.Rollup,
-				AuctionConstants:  scConsts.Auction,
-				WDelayerConstants: scConsts.WDelayer,
-				ChainID:           chainIDU16,
-				HermezAddress:     cfg.SmartContracts.Rollup,
-			},
-			cfg.Coordinator.ForgeDelay.Duration,
->>>>>>> 26e2bbc2
 		)
 		if err != nil {
 			return nil, tracerr.Wrap(err)
 		}
-<<<<<<< HEAD
-=======
-		nodeAPI.api.SetRollupVariables(*initSCVars.Rollup)
-		nodeAPI.api.SetAuctionVariables(*initSCVars.Auction)
-		nodeAPI.api.SetWDelayerVariables(*initSCVars.WDelayer)
->>>>>>> 26e2bbc2
 	}
 	// ETC...
 }
